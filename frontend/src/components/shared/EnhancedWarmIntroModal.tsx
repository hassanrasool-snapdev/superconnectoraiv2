--- conflicted
+++ resolved
@@ -391,7 +391,6 @@
       // Use the same simple approach as access requests - just use window.open
       let emailOpened = false;
       
-<<<<<<< HEAD
       try {
         const emailWindow = window.open(mailtoUrl, '_blank');
         if (emailWindow) {
@@ -489,21 +488,6 @@
           onClose();
         }
       }
-=======
-      // Open email client
-      const emailBody = generateEmailContent();
-      const subject = encodeURIComponent(`Intro to ${targetFirstName} ${targetLastName}`);
-      const encodedBody = encodeURIComponent(emailBody);
-      const mailtoUrl = `mailto:ha@nextstepfwd.com?subject=${subject}&body=${encodedBody}`;
-      window.open(mailtoUrl, '_blank');
-
-      // Call success callback to handle return to search results
-      onSuccess();
-      
-      // Close modal and reset form
-      resetForm();
-      onClose();
->>>>>>> 195153a2
       
     } catch (error) {
       telemetry.trackCustom('submit_error', {
@@ -520,11 +504,7 @@
     } finally {
       setIsSubmitting(false);
     }
-<<<<<<< HEAD
-  }, [requesterName, targetFirstName, targetLastName, reason, about, includeEmail, email, linkedinUrl, token, toast, onSuccess, onClose, generateEmailContent]);
-=======
-  }, [requesterName, targetFirstName, targetLastName, token, toast, onSuccess, onClose, reason, about, includeEmail, email, linkedinUrl, requesterLinkedIn]);
->>>>>>> 195153a2
+  }, [requesterName, targetFirstName, targetLastName, reason, about, includeEmail, email, linkedinUrl, token, toast, onSuccess, onClose, generateEmailContent, requesterLinkedIn]);
 
   // Copy email content to clipboard
   const handleCopyEmail = useCallback(async () => {
